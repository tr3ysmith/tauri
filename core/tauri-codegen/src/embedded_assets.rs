// Copyright 2019-2023 Tauri Programme within The Commons Conservancy
// SPDX-License-Identifier: Apache-2.0
// SPDX-License-Identifier: MIT

use base64::Engine;
use proc_macro2::TokenStream;
use quote::{quote, ToTokens, TokenStreamExt};
use sha2::{Digest, Sha256};
use std::{
  collections::HashMap,
  fmt::Write,
  fs::File,
  path::{Path, PathBuf},
};
use tauri_utils::config::PatternKind;
use tauri_utils::{assets::AssetKey, config::DisabledCspModificationKind};
use thiserror::Error;
use walkdir::{DirEntry, WalkDir};

#[cfg(feature = "compression")]
use brotli::enc::backward_references::BrotliEncoderParams;

/// The subdirectory inside the target directory we want to place assets.
const TARGET_PATH: &str = "tauri-codegen-assets";

/// (key, (original filepath, compressed bytes))
type Asset = (AssetKey, (PathBuf, PathBuf));

/// All possible errors while reading and compressing an [`EmbeddedAssets`] directory
#[derive(Debug, Error)]
#[non_exhaustive]
pub enum EmbeddedAssetsError {
  #[error("failed to read asset at {path} because {error}")]
  AssetRead {
    path: PathBuf,
    error: std::io::Error,
  },

  #[error("failed to write asset from {path} to Vec<u8> because {error}")]
  AssetWrite {
    path: PathBuf,
    error: std::io::Error,
  },

  #[error("failed to create hex from bytes because {0}")]
  Hex(std::fmt::Error),

  #[error("invalid prefix {prefix} used while including path {path}")]
  PrefixInvalid { prefix: PathBuf, path: PathBuf },

  #[error("failed to walk directory {path} because {error}")]
  Walkdir {
    path: PathBuf,
    error: walkdir::Error,
  },

  #[error("OUT_DIR env var is not set, do you have a build script?")]
  OutDir,

  #[error("version error: {0}")]
  Version(#[from] semver::Error),
}

/// Represent a directory of assets that are compressed and embedded.
///
/// This is the compile time generation of [`tauri_utils::assets::Assets`] from a directory. Assets
/// from the directory are added as compiler dependencies by dummy including the original,
/// uncompressed assets.
///
/// The assets are compressed during this runtime, and can only be represented as a [`TokenStream`]
/// through [`ToTokens`]. The generated code is meant to be injected into an application to include
/// the compressed assets in that application's binary.
#[derive(Default)]
pub struct EmbeddedAssets {
  assets: HashMap<AssetKey, (PathBuf, PathBuf)>,
  csp_hashes: CspHashes,
}

pub struct EmbeddedAssetsInput(Vec<PathBuf>);

impl From<PathBuf> for EmbeddedAssetsInput {
  fn from(path: PathBuf) -> Self {
    Self(vec![path])
  }
}

impl From<Vec<PathBuf>> for EmbeddedAssetsInput {
  fn from(paths: Vec<PathBuf>) -> Self {
    Self(paths)
  }
}

/// Holds a list of (prefix, entry)
struct RawEmbeddedAssets {
  paths: Vec<(PathBuf, DirEntry)>,
  csp_hashes: CspHashes,
}

impl RawEmbeddedAssets {
  /// Creates a new list of (prefix, entry) from a collection of inputs.
  fn new(input: EmbeddedAssetsInput, options: &AssetOptions) -> Result<Self, EmbeddedAssetsError> {
    let mut csp_hashes = CspHashes::default();

    input
      .0
      .into_iter()
      .flat_map(|path| {
        let prefix = if path.is_dir() {
          path.clone()
        } else {
          path
            .parent()
            .expect("embedded file asset has no parent")
            .to_path_buf()
        };

        WalkDir::new(&path)
          .follow_links(true)
          .contents_first(true)
          .into_iter()
          .map(move |entry| (prefix.clone(), entry))
      })
      .filter_map(|(prefix, entry)| {
        match entry {
          // we only serve files, not directory listings
          Ok(entry) if entry.file_type().is_dir() => None,

          // compress all files encountered
          Ok(entry) => {
            if let Err(error) = csp_hashes
              .add_if_applicable(&entry, &options.dangerous_disable_asset_csp_modification)
            {
              Some(Err(error))
            } else {
              Some(Ok((prefix, entry)))
            }
          }

          // pass down error through filter to fail when encountering any error
          Err(error) => Some(Err(EmbeddedAssetsError::Walkdir {
            path: prefix,
            error,
          })),
        }
      })
      .collect::<Result<Vec<(PathBuf, DirEntry)>, _>>()
      .map(|paths| Self { paths, csp_hashes })
  }
}

/// Holds all hashes that we will apply on the CSP tag/header.
#[derive(Debug, Default)]
pub struct CspHashes {
  /// Scripts that are part of the asset collection (JS or MJS files).
  pub(crate) scripts: Vec<String>,
  /// Inline scripts (`<script>code</script>`). Maps a HTML path to a list of hashes.
  pub(crate) inline_scripts: HashMap<String, Vec<String>>,
  /// A list of hashes of the contents of all `style` elements.
  pub(crate) styles: Vec<String>,
}

impl CspHashes {
  /// Only add a CSP hash to the appropriate category if we think the file matches
  ///
  /// Note: this only checks the file extension, much like how a browser will assume a .js file is
  /// a JavaScript file unless HTTP headers tell it otherwise.
  pub fn add_if_applicable(
    &mut self,
    entry: &DirEntry,
    dangerous_disable_asset_csp_modification: &DisabledCspModificationKind,
  ) -> Result<(), EmbeddedAssetsError> {
    let path = entry.path();

    // we only hash JavaScript files for now, may expand to other CSP hashable types in the future
    if let Some("js") | Some("mjs") = path.extension().and_then(|os| os.to_str()) {
      if dangerous_disable_asset_csp_modification.can_modify("script-src") {
        let mut hasher = Sha256::new();
        hasher.update(
          &std::fs::read(path).map_err(|error| EmbeddedAssetsError::AssetRead {
            path: path.to_path_buf(),
            error,
          })?,
        );
        let hash = hasher.finalize();
        self.scripts.push(format!(
          "'sha256-{}'",
          base64::engine::general_purpose::STANDARD.encode(hash)
        ));
      }
    }

    Ok(())
  }
}

/// Options used to embed assets.
#[derive(Default)]
pub struct AssetOptions {
  pub(crate) csp: bool,
  pub(crate) pattern: PatternKind,
  pub(crate) freeze_prototype: bool,
  pub(crate) dangerous_disable_asset_csp_modification: DisabledCspModificationKind,
  #[cfg(feature = "isolation")]
  pub(crate) isolation_schema: String,
}

impl AssetOptions {
  /// Creates the default asset options.
  pub fn new(pattern: PatternKind) -> Self {
    Self {
      csp: false,
      pattern,
      freeze_prototype: false,
      dangerous_disable_asset_csp_modification: DisabledCspModificationKind::Flag(false),
      #[cfg(feature = "isolation")]
      isolation_schema: format!("isolation-{}", uuid::Uuid::new_v4()),
    }
  }

  /// Instruct the asset handler to inject the CSP token to HTML files (Linux only) and add asset nonces and hashes to the policy.
  #[must_use]
  pub fn with_csp(mut self) -> Self {
    self.csp = true;
    self
  }

  /// Instruct the asset handler to include a script to freeze the `Object.prototype` on all HTML files.
  #[must_use]
  pub fn freeze_prototype(mut self, freeze: bool) -> Self {
    self.freeze_prototype = freeze;
    self
  }

  /// Instruct the asset handler to **NOT** modify the CSP. This is **NOT** recommended.
  pub fn dangerous_disable_asset_csp_modification(
    mut self,
    dangerous_disable_asset_csp_modification: DisabledCspModificationKind,
  ) -> Self {
    self.dangerous_disable_asset_csp_modification = dangerous_disable_asset_csp_modification;
    self
  }
}

impl EmbeddedAssets {
  /// Compress a collection of files and directories, ready to be generated into [`Assets`].
  ///
  /// [`Assets`]: tauri_utils::assets::Assets
  pub fn new(
    input: impl Into<EmbeddedAssetsInput>,
    options: &AssetOptions,
    mut map: impl FnMut(
      &AssetKey,
      &Path,
      &mut Vec<u8>,
      &mut CspHashes,
    ) -> Result<(), EmbeddedAssetsError>,
  ) -> Result<Self, EmbeddedAssetsError> {
    // we need to pre-compute all files now, so that we can inject data from all files into a few
    let RawEmbeddedAssets { paths, csp_hashes } = RawEmbeddedAssets::new(input.into(), options)?;

    struct CompressState {
      csp_hashes: CspHashes,
      assets: HashMap<AssetKey, (PathBuf, PathBuf)>,
    }

    let CompressState { assets, csp_hashes } = paths.into_iter().try_fold(
      CompressState {
        csp_hashes,
        assets: HashMap::new(),
      },
      move |mut state, (prefix, entry)| {
        let (key, asset) =
          Self::compress_file(&prefix, entry.path(), &mut map, &mut state.csp_hashes)?;
        state.assets.insert(key, asset);
        Result::<_, EmbeddedAssetsError>::Ok(state)
      },
    )?;

    Ok(Self { assets, csp_hashes })
  }

  /// Use highest compression level for release, the fastest one for everything else
  #[cfg(feature = "compression")]
  fn compression_settings() -> BrotliEncoderParams {
    let mut settings = BrotliEncoderParams::default();

    // the following compression levels are hand-picked and are not min-maxed.
    // they have a good balance of runtime vs size for the respective profile goals.
    // see the "brotli" section of this comment https://github.com/tauri-apps/tauri/issues/3571#issuecomment-1054847558
    if cfg!(debug_assertions) {
      settings.quality = 2
    } else {
      settings.quality = 9
    }

    settings
  }

  /// Compress a file and spit out the information in a [`HashMap`] friendly form.
  fn compress_file(
    prefix: &Path,
    path: &Path,
    map: &mut impl FnMut(
      &AssetKey,
      &Path,
      &mut Vec<u8>,
      &mut CspHashes,
    ) -> Result<(), EmbeddedAssetsError>,
    csp_hashes: &mut CspHashes,
  ) -> Result<Asset, EmbeddedAssetsError> {
    let mut input = std::fs::read(path).map_err(|error| EmbeddedAssetsError::AssetRead {
      path: path.to_owned(),
      error,
    })?;

    // get a key to the asset path without the asset directory prefix
    let key = path
      .strip_prefix(prefix)
      .map(AssetKey::from) // format the path for use in assets
      .map_err(|_| EmbeddedAssetsError::PrefixInvalid {
        prefix: prefix.to_owned(),
        path: path.to_owned(),
      })?;

    // perform any caller-requested input manipulation
    map(&key, path, &mut input, csp_hashes)?;

    // we must canonicalize the base of our paths to allow long paths on windows
    let out_dir = std::env::var("OUT_DIR")
      .map_err(|_| EmbeddedAssetsError::OutDir)
      .map(PathBuf::from)
      .and_then(|p| p.canonicalize().map_err(|_| EmbeddedAssetsError::OutDir))
      .map(|p| p.join(TARGET_PATH))?;

    // make sure that our output directory is created
    std::fs::create_dir_all(&out_dir).map_err(|_| EmbeddedAssetsError::OutDir)?;

    // get a hash of the input - allows for caching existing files
    let hash = {
      let mut hasher = crate::vendor::blake3_reference::Hasher::default();
      hasher.update(&input);

      let mut bytes = [0u8; 32];
      hasher.finalize(&mut bytes);

      let mut hex = String::with_capacity(2 * bytes.len());
      for b in bytes {
        write!(hex, "{b:02x}").map_err(EmbeddedAssetsError::Hex)?;
      }
      hex
    };

    // use the content hash to determine filename, keep extensions that exist
    let out_path = if let Some(ext) = path.extension().and_then(|e| e.to_str()) {
      out_dir.join(format!("{hash}.{ext}"))
    } else {
      out_dir.join(hash)
    };

    // only compress and write to the file if it doesn't already exist.
    if !out_path.exists() {
      #[allow(unused_mut)]
      let mut out_file =
        File::create(&out_path).map_err(|error| EmbeddedAssetsError::AssetWrite {
          path: out_path.clone(),
          error,
        })?;

      #[cfg(not(feature = "compression"))]
      {
        use std::io::Write;
        out_file
          .write_all(&input)
          .map_err(|error| EmbeddedAssetsError::AssetWrite {
            path: path.to_owned(),
            error,
          })?;
      }

      #[cfg(feature = "compression")]
      {
        let mut input = std::io::Cursor::new(input);
        // entirely write input to the output file path with compression
        brotli::BrotliCompress(&mut input, &mut out_file, &Self::compression_settings()).map_err(
          |error| EmbeddedAssetsError::AssetWrite {
            path: path.to_owned(),
            error,
          },
        )?;
      }
    }

    Ok((key, (path.into(), out_path)))
  }
}

impl ToTokens for EmbeddedAssets {
  fn to_tokens(&self, tokens: &mut TokenStream) {
    let mut assets = TokenStream::new();
    for (key, (input, output)) in &self.assets {
      let key: &str = key.as_ref();
      let input = input.display().to_string();
      let output = output.display().to_string();

      // add original asset as a compiler dependency, rely on dead code elimination to clean it up
      assets.append_all(quote!(#key => {
        const _: &[u8] = include_bytes!(#input);
        include_bytes!(#output)
      },));
    }

    let mut global_hashes = TokenStream::new();
    for script_hash in &self.csp_hashes.scripts {
      let hash = script_hash.as_str();
      global_hashes.append_all(quote!(CspHash::Script(#hash),));
    }

    for style_hash in &self.csp_hashes.styles {
      let hash = style_hash.as_str();
      global_hashes.append_all(quote!(CspHash::Style(#hash),));
    }

    let mut html_hashes = TokenStream::new();
    for (path, hashes) in &self.csp_hashes.inline_scripts {
      let key = path.as_str();
      let mut value = TokenStream::new();
      for script_hash in hashes {
        let hash = script_hash.as_str();
        value.append_all(quote!(CspHash::Script(#hash),));
      }
      html_hashes.append_all(quote!(#key => &[#value],));
    }

    // we expect phf related items to be in path when generating the path code
    tokens.append_all(quote! {{
<<<<<<< HEAD
        #[allow(unused_imports)]
=======
        #[allow(unused)]
>>>>>>> 17bf7f1f
        use ::tauri::utils::assets::{CspHash, EmbeddedAssets, phf, phf::phf_map};
        EmbeddedAssets::new(phf_map! { #assets }, &[#global_hashes], phf_map! { #html_hashes })
    }});
  }
}<|MERGE_RESOLUTION|>--- conflicted
+++ resolved
@@ -433,11 +433,7 @@
 
     // we expect phf related items to be in path when generating the path code
     tokens.append_all(quote! {{
-<<<<<<< HEAD
         #[allow(unused_imports)]
-=======
-        #[allow(unused)]
->>>>>>> 17bf7f1f
         use ::tauri::utils::assets::{CspHash, EmbeddedAssets, phf, phf::phf_map};
         EmbeddedAssets::new(phf_map! { #assets }, &[#global_hashes], phf_map! { #html_hashes })
     }});
