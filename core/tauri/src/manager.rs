// Copyright 2019-2023 Tauri Programme within The Commons Conservancy
// SPDX-License-Identifier: Apache-2.0
// SPDX-License-Identifier: MIT

use std::{
  borrow::Cow,
  collections::{HashMap, HashSet},
  fmt,
  fs::create_dir_all,
  sync::{Arc, Mutex, MutexGuard},
};

use serde::Serialize;
use serde_json::Value as JsonValue;
use serialize_to_javascript::{default_template, DefaultTemplate, Template};
use url::Url;

use tauri_macros::default_runtime;
use tauri_utils::debug_eprintln;
#[cfg(feature = "isolation")]
use tauri_utils::pattern::isolation::RawIsolationPayload;
use tauri_utils::{
  assets::{AssetKey, CspHash},
  config::{Csp, CspDirectiveSources},
  html::{SCRIPT_NONCE_TOKEN, STYLE_NONCE_TOKEN},
};

use crate::hooks::IpcJavascript;
#[cfg(feature = "isolation")]
use crate::hooks::IsolationJavascript;
use crate::pattern::PatternJavascript;
use crate::{
  app::{AppHandle, GlobalWindowEvent, GlobalWindowEventListener},
  event::{assert_event_name_is_valid, Event, EventHandler, Listeners},
  hooks::{InvokeHandler, InvokePayload, InvokeResponder, OnPageLoad, PageLoadPayload},
  plugin::PluginStore,
  runtime::{
    http::{
      MimeType, Request as HttpRequest, Response as HttpResponse,
      ResponseBuilder as HttpResponseBuilder,
    },
    webview::{WebviewIpcHandler, WindowBuilder},
    window::{dpi::PhysicalSize, DetachedWindow, FileDropEvent, PendingWindow},
  },
  utils::{
    assets::Assets,
    config::{AppUrl, Config, WindowUrl},
    PackageInfo,
  },
  Context, EventLoopMessage, Icon, Invoke, Manager, Pattern, Runtime, Scopes, StateManager, Window,
  WindowEvent,
};
use crate::{
  app::{GlobalMenuEventListener, WindowMenuEvent},
  window::WebResourceRequestHandler,
};

#[cfg(any(target_os = "linux", target_os = "windows"))]
use crate::path::BaseDirectory;

use crate::{runtime::menu::Menu, MenuEvent};

const WINDOW_RESIZED_EVENT: &str = "tauri://resize";
const WINDOW_MOVED_EVENT: &str = "tauri://move";
const WINDOW_CLOSE_REQUESTED_EVENT: &str = "tauri://close-requested";
const WINDOW_DESTROYED_EVENT: &str = "tauri://destroyed";
const WINDOW_FOCUS_EVENT: &str = "tauri://focus";
const WINDOW_BLUR_EVENT: &str = "tauri://blur";
const WINDOW_SCALE_FACTOR_CHANGED_EVENT: &str = "tauri://scale-change";
const WINDOW_THEME_CHANGED: &str = "tauri://theme-changed";
const WINDOW_FILE_DROP_EVENT: &str = "tauri://file-drop";
const WINDOW_FILE_DROP_HOVER_EVENT: &str = "tauri://file-drop-hover";
const WINDOW_FILE_DROP_CANCELLED_EVENT: &str = "tauri://file-drop-cancelled";
const MENU_EVENT: &str = "tauri://menu";

pub(crate) const STRINGIFY_IPC_MESSAGE_FN: &str =
  include_str!("../scripts/stringify-ipc-message-fn.js");

// we need to proxy the dev server on mobile because we can't use `localhost`, so we use the local IP address
// and we do not get a secure context without the custom protocol that proxies to the dev server
// additionally, we need the custom protocol to inject the initialization scripts on Android
// must also keep in sync with the `let mut response` assignment in prepare_uri_scheme_protocol
const PROXY_DEV_SERVER: bool = cfg!(all(dev, mobile));

#[derive(Default)]
/// Spaced and quoted Content-Security-Policy hash values.
struct CspHashStrings {
  script: Vec<String>,
  style: Vec<String>,
}

/// Sets the CSP value to the asset HTML if needed (on Linux).
/// Returns the CSP string for access on the response header (on Windows and macOS).
fn set_csp<R: Runtime>(
  asset: &mut String,
  assets: Arc<dyn Assets>,
  asset_path: &AssetKey,
  manager: &WindowManager<R>,
  csp: Csp,
) -> String {
  let mut csp = csp.into();
  let hash_strings =
    assets
      .csp_hashes(asset_path)
      .fold(CspHashStrings::default(), |mut acc, hash| {
        match hash {
          CspHash::Script(hash) => {
            acc.script.push(hash.into());
          }
          CspHash::Style(hash) => {
            acc.style.push(hash.into());
          }
          _csp_hash => {
            debug_eprintln!("Unknown CspHash variant encountered: {:?}", _csp_hash);
          }
        }

        acc
      });

  let dangerous_disable_asset_csp_modification = &manager
    .config()
    .tauri
    .security
    .dangerous_disable_asset_csp_modification;
  if dangerous_disable_asset_csp_modification.can_modify("script-src") {
    replace_csp_nonce(
      asset,
      SCRIPT_NONCE_TOKEN,
      &mut csp,
      "script-src",
      hash_strings.script,
    );
  }

  if dangerous_disable_asset_csp_modification.can_modify("style-src") {
    replace_csp_nonce(
      asset,
      STYLE_NONCE_TOKEN,
      &mut csp,
      "style-src",
      hash_strings.style,
    );
  }

  #[cfg(feature = "isolation")]
  if let Pattern::Isolation { schema, .. } = &manager.inner.pattern {
    let default_src = csp
      .entry("default-src".into())
      .or_insert_with(Default::default);
    default_src.push(crate::pattern::format_real_schema(schema));
  }

  Csp::DirectiveMap(csp).to_string()
}

// inspired by https://github.com/rust-lang/rust/blob/1be5c8f90912c446ecbdc405cbc4a89f9acd20fd/library/alloc/src/str.rs#L260-L297
fn replace_with_callback<F: FnMut() -> String>(
  original: &str,
  pattern: &str,
  mut replacement: F,
) -> String {
  let mut result = String::new();
  let mut last_end = 0;
  for (start, part) in original.match_indices(pattern) {
    result.push_str(unsafe { original.get_unchecked(last_end..start) });
    result.push_str(&replacement());
    last_end = start + part.len();
  }
  result.push_str(unsafe { original.get_unchecked(last_end..original.len()) });
  result
}

fn replace_csp_nonce(
  asset: &mut String,
  token: &str,
  csp: &mut HashMap<String, CspDirectiveSources>,
  directive: &str,
  hashes: Vec<String>,
) {
  let mut nonces = Vec::new();
  *asset = replace_with_callback(asset, token, || {
    let nonce = rand::random::<usize>();
    nonces.push(nonce);
    nonce.to_string()
  });

  if !(nonces.is_empty() && hashes.is_empty()) {
    let nonce_sources = nonces
      .into_iter()
      .map(|n| format!("'nonce-{n}'"))
      .collect::<Vec<String>>();
    let sources = csp.entry(directive.into()).or_insert_with(Default::default);
    let self_source = "'self'".to_string();
    if !sources.contains(&self_source) {
      sources.push(self_source);
    }
    sources.extend(nonce_sources);
    sources.extend(hashes);
  }
}

#[default_runtime(crate::Wry, wry)]
pub struct InnerWindowManager<R: Runtime> {
  windows: Mutex<HashMap<String, Window<R>>>,
  #[cfg(all(desktop, feature = "system-tray"))]
  pub(crate) trays: Mutex<HashMap<String, crate::SystemTrayHandle<R>>>,
  pub(crate) plugins: Mutex<PluginStore<R>>,
  listeners: Listeners,
  pub(crate) state: Arc<StateManager>,

  /// The JS message handler.
  invoke_handler: Box<InvokeHandler<R>>,

  /// The page load hook, invoked when the webview performs a navigation.
  on_page_load: Box<OnPageLoad<R>>,

  config: Arc<Config>,
  assets: Arc<dyn Assets>,
  pub(crate) default_window_icon: Option<Icon>,
  pub(crate) app_icon: Option<Vec<u8>>,
  #[cfg(desktop)]
  pub(crate) tray_icon: Option<Icon>,

  package_info: PackageInfo,
  /// The webview protocols available to all windows.
  uri_scheme_protocols: HashMap<String, Arc<CustomProtocol<R>>>,
  /// The menu set to all windows.
  menu: Option<Menu>,
  /// Menu event listeners to all windows.
  menu_event_listeners: Arc<Vec<GlobalMenuEventListener<R>>>,
  /// Window event listeners to all windows.
  window_event_listeners: Arc<Vec<GlobalWindowEventListener<R>>>,
  /// Responder for invoke calls.
  invoke_responder: Arc<InvokeResponder<R>>,
  /// The script that initializes the invoke system.
  invoke_initialization_script: String,
  /// Application pattern.
  pub(crate) pattern: Pattern,
}

impl<R: Runtime> fmt::Debug for InnerWindowManager<R> {
  fn fmt(&self, f: &mut fmt::Formatter<'_>) -> fmt::Result {
    let mut d = f.debug_struct("InnerWindowManager");

    d.field("plugins", &self.plugins)
      .field("state", &self.state)
      .field("config", &self.config)
      .field("default_window_icon", &self.default_window_icon)
      .field("app_icon", &self.app_icon)
      .field("package_info", &self.package_info)
      .field("menu", &self.menu)
      .field("pattern", &self.pattern);

    #[cfg(desktop)]
    d.field("tray_icon", &self.tray_icon);

    d.finish()
  }
}

/// A resolved asset.
pub struct Asset {
  /// The asset bytes.
  pub bytes: Vec<u8>,
  /// The asset's mime type.
  pub mime_type: String,
  /// The `Content-Security-Policy` header value.
  pub csp_header: Option<String>,
}

/// Uses a custom URI scheme handler to resolve file requests
pub struct CustomProtocol<R: Runtime> {
  /// Handler for protocol
  #[allow(clippy::type_complexity)]
  pub protocol: Box<
    dyn Fn(&AppHandle<R>, &HttpRequest) -> Result<HttpResponse, Box<dyn std::error::Error>>
      + Send
      + Sync,
  >,
}

#[default_runtime(crate::Wry, wry)]
#[derive(Debug)]
pub struct WindowManager<R: Runtime> {
  pub inner: Arc<InnerWindowManager<R>>,
}

impl<R: Runtime> Clone for WindowManager<R> {
  fn clone(&self) -> Self {
    Self {
      inner: self.inner.clone(),
    }
  }
}

impl<R: Runtime> WindowManager<R> {
  #[allow(clippy::too_many_arguments)]
  pub(crate) fn with_handlers(
    #[allow(unused_mut)] mut context: Context<impl Assets>,
    plugins: PluginStore<R>,
    invoke_handler: Box<InvokeHandler<R>>,
    on_page_load: Box<OnPageLoad<R>>,
    uri_scheme_protocols: HashMap<String, Arc<CustomProtocol<R>>>,
    state: StateManager,
    window_event_listeners: Vec<GlobalWindowEventListener<R>>,
    (menu, menu_event_listeners): (Option<Menu>, Vec<GlobalMenuEventListener<R>>),
    (invoke_responder, invoke_initialization_script): (Arc<InvokeResponder<R>>, String),
  ) -> Self {
    // generate a random isolation key at runtime
    #[cfg(feature = "isolation")]
    if let Pattern::Isolation { ref mut key, .. } = &mut context.pattern {
      *key = uuid::Uuid::new_v4().to_string();
    }

    Self {
      inner: Arc::new(InnerWindowManager {
        windows: Mutex::default(),
        #[cfg(all(desktop, feature = "system-tray"))]
        trays: Default::default(),
        plugins: Mutex::new(plugins),
        listeners: Listeners::default(),
        state: Arc::new(state),
        invoke_handler,
        on_page_load,
        config: Arc::new(context.config),
        assets: context.assets,
        default_window_icon: context.default_window_icon,
        app_icon: context.app_icon,
        #[cfg(desktop)]
        tray_icon: context.system_tray_icon,
        package_info: context.package_info,
        pattern: context.pattern,
        uri_scheme_protocols,
        menu,
        menu_event_listeners: Arc::new(menu_event_listeners),
        window_event_listeners: Arc::new(window_event_listeners),
        invoke_responder,
        invoke_initialization_script,
      }),
    }
  }

  pub(crate) fn pattern(&self) -> &Pattern {
    &self.inner.pattern
  }

  /// Get a locked handle to the windows.
  pub(crate) fn windows_lock(&self) -> MutexGuard<'_, HashMap<String, Window<R>>> {
    self.inner.windows.lock().expect("poisoned window manager")
  }

  /// State managed by the application.
  pub(crate) fn state(&self) -> Arc<StateManager> {
    self.inner.state.clone()
  }

  /// The invoke responder.
  pub(crate) fn invoke_responder(&self) -> Arc<InvokeResponder<R>> {
    self.inner.invoke_responder.clone()
  }

  /// Get the base path to serve data from.
  ///
  /// * In dev mode, this will be based on the `devPath` configuration value.
  /// * Otherwise, this will be based on the `distDir` configuration value.
  #[cfg(not(dev))]
  fn base_path(&self) -> &AppUrl {
    &self.inner.config.build.dist_dir
  }

  #[cfg(dev)]
  fn base_path(&self) -> &AppUrl {
    &self.inner.config.build.dev_path
  }

  /// Get the base URL to use for webview requests.
  ///
  /// In dev mode, this will be based on the `devPath` configuration value.
  pub(crate) fn get_url(&self) -> Cow<'_, Url> {
    match self.base_path() {
      AppUrl::Url(WindowUrl::External(url)) => Cow::Borrowed(url),
      #[cfg(windows)]
      _ => Cow::Owned(Url::parse("https://tauri.localhost").unwrap()),
      #[cfg(not(windows))]
      _ => Cow::Owned(Url::parse("tauri://localhost").unwrap()),
    }
  }

<<<<<<< HEAD
  /// Get the origin as it will be seen in the webview.
  fn get_browser_origin(&self) -> String {
    match self.base_path() {
      AppUrl::Url(WindowUrl::External(url)) => {
        if PROXY_DEV_SERVER {
          format_real_schema("tauri")
        } else {
          url.origin().ascii_serialization()
        }
      }
      _ => format_real_schema("tauri"),
    }
  }

=======
>>>>>>> 422b4817
  fn csp(&self) -> Option<Csp> {
    if cfg!(feature = "custom-protocol") {
      self.inner.config.tauri.security.csp.clone()
    } else {
      self
        .inner
        .config
        .tauri
        .security
        .dev_csp
        .clone()
        .or_else(|| self.inner.config.tauri.security.csp.clone())
    }
  }

  fn prepare_pending_window(
    &self,
    mut pending: PendingWindow<EventLoopMessage, R>,
    label: &str,
    window_labels: &[String],
    app_handle: AppHandle<R>,
    web_resource_request_handler: Option<Box<WebResourceRequestHandler>>,
  ) -> crate::Result<PendingWindow<EventLoopMessage, R>> {
    let is_init_global = self.inner.config.build.with_global_tauri;
    let plugin_init = self
      .inner
      .plugins
      .lock()
      .expect("poisoned plugin store")
      .initialization_script();

    let pattern_init = PatternJavascript {
      pattern: self.pattern().into(),
    }
    .render_default(&Default::default())?;

    let ipc_init = IpcJavascript {
      isolation_origin: &match self.pattern() {
        #[cfg(feature = "isolation")]
        Pattern::Isolation { schema, .. } => crate::pattern::format_real_schema(schema),
        _ => "".to_string(),
      },
    }
    .render_default(&Default::default())?;

    let mut webview_attributes = pending.webview_attributes;

    let mut window_labels = window_labels.to_vec();
    let l = label.to_string();
    if !window_labels.contains(&l) {
      window_labels.push(l);
    }
    webview_attributes = webview_attributes
      .initialization_script(&self.inner.invoke_initialization_script)
      .initialization_script(&format!(
        r#"
          Object.defineProperty(window, '__TAURI_METADATA__', {{
            value: {{
              __windows: {window_labels_array}.map(function (label) {{ return {{ label: label }} }}),
              __currentWindow: {{ label: {current_window_label} }}
            }}
          }})
        "#,
        window_labels_array = serde_json::to_string(&window_labels)?,
        current_window_label = serde_json::to_string(&label)?,
      ))
      .initialization_script(&self.initialization_script(&ipc_init.into_string(),&pattern_init.into_string(),&plugin_init, is_init_global)?);

    #[cfg(feature = "isolation")]
    if let Pattern::Isolation { schema, .. } = self.pattern() {
      webview_attributes = webview_attributes.initialization_script(
        &IsolationJavascript {
          isolation_src: &crate::pattern::format_real_schema(schema),
          style: tauri_utils::pattern::isolation::IFRAME_STYLE,
        }
        .render_default(&Default::default())?
        .into_string(),
      );
    }

    pending.webview_attributes = webview_attributes;

    let mut registered_scheme_protocols = Vec::new();

    for (uri_scheme, protocol) in &self.inner.uri_scheme_protocols {
      registered_scheme_protocols.push(uri_scheme.clone());
      let protocol = protocol.clone();
      let app_handle = Mutex::new(app_handle.clone());
      pending.register_uri_scheme_protocol(uri_scheme.clone(), move |p| {
        (protocol.protocol)(&app_handle.lock().unwrap(), p)
      });
    }

    let window_url = pending.current_url.lock().unwrap().clone();
    let window_origin =
      if cfg!(windows) && window_url.scheme() != "http" && window_url.scheme() != "https" {
        format!("https://{}.localhost", window_url.scheme())
      } else {
        format!(
          "{}://{}{}",
          window_url.scheme(),
          window_url.host().unwrap(),
          if let Some(port) = window_url.port() {
            format!(":{port}")
          } else {
            "".into()
          }
        )
      };

    if !registered_scheme_protocols.contains(&"tauri".into()) {
      pending.register_uri_scheme_protocol(
        "tauri",
        self.prepare_uri_scheme_protocol(&window_origin, web_resource_request_handler),
      );
      registered_scheme_protocols.push("tauri".into());
    }

    #[cfg(protocol_asset)]
    if !registered_scheme_protocols.contains(&"asset".into()) {
      use crate::path::SafePathBuf;
      use tokio::io::{AsyncReadExt, AsyncSeekExt};
      use url::Position;
      let asset_scope = self.state().get::<crate::Scopes>().asset_protocol.clone();
      pending.register_uri_scheme_protocol("asset", move |request| {
        let parsed_path = Url::parse(request.uri())?;
        let filtered_path = &parsed_path[..Position::AfterPath];
        let path = filtered_path
          .strip_prefix("asset://localhost/")
          // the `strip_prefix` only returns None when a request is made to `https://tauri.$P` on Windows
          // where `$P` is not `localhost/*`
          .unwrap_or("");
        let path = percent_encoding::percent_decode(path.as_bytes())
          .decode_utf8_lossy()
          .to_string();

        if let Err(e) = SafePathBuf::new(path.clone().into()) {
          debug_eprintln!("asset protocol path \"{}\" is not valid: {}", path, e);
          return HttpResponseBuilder::new().status(403).body(Vec::new());
        }

        if !asset_scope.is_allowed(&path) {
          debug_eprintln!("asset protocol not configured to allow the path: {}", path);
          return HttpResponseBuilder::new().status(403).body(Vec::new());
        }

        let path_ = path.clone();

        let mut response =
          HttpResponseBuilder::new().header("Access-Control-Allow-Origin", &window_origin);

        // handle 206 (partial range) http request
        if let Some(range) = request
          .headers()
          .get("range")
          .and_then(|r| r.to_str().map(|r| r.to_string()).ok())
        {
          #[derive(Default)]
          struct RangeMetadata {
            file: Option<tokio::fs::File>,
            range: Option<crate::runtime::http::HttpRange>,
            metadata: Option<std::fs::Metadata>,
            headers: HashMap<&'static str, String>,
            status_code: u16,
            body: Vec<u8>,
          }

          let mut range_metadata = crate::async_runtime::safe_block_on(async move {
            let mut data = RangeMetadata::default();
            // open the file
            let mut file = match tokio::fs::File::open(path_.clone()).await {
              Ok(file) => file,
              Err(e) => {
                debug_eprintln!("Failed to open asset: {}", e);
                data.status_code = 404;
                return data;
              }
            };
            // Get the file size
            let file_size = match file.metadata().await {
              Ok(metadata) => {
                let len = metadata.len();
                data.metadata.replace(metadata);
                len
              }
              Err(e) => {
                debug_eprintln!("Failed to read asset metadata: {}", e);
                data.file.replace(file);
                data.status_code = 404;
                return data;
              }
            };
            // parse the range
            let range = match crate::runtime::http::HttpRange::parse(
              &if range.ends_with("-*") {
                range.chars().take(range.len() - 1).collect::<String>()
              } else {
                range.clone()
              },
              file_size,
            ) {
              Ok(r) => r,
              Err(e) => {
                debug_eprintln!("Failed to parse range {}: {:?}", range, e);
                data.file.replace(file);
                data.status_code = 400;
                return data;
              }
            };

            // FIXME: Support multiple ranges
            // let support only 1 range for now
            if let Some(range) = range.first() {
              data.range.replace(*range);
              let mut real_length = range.length;
              // prevent max_length;
              // specially on webview2
              if range.length > file_size / 3 {
                // max size sent (400ko / request)
                // as it's local file system we can afford to read more often
                real_length = std::cmp::min(file_size - range.start, 1024 * 400);
              }

              // last byte we are reading, the length of the range include the last byte
              // who should be skipped on the header
              let last_byte = range.start + real_length - 1;

              data.headers.insert("Connection", "Keep-Alive".into());
              data.headers.insert("Accept-Ranges", "bytes".into());
              data
                .headers
                .insert("Content-Length", real_length.to_string());
              data.headers.insert(
                "Content-Range",
                format!("bytes {}-{last_byte}/{file_size}", range.start),
              );

              if let Err(e) = file.seek(std::io::SeekFrom::Start(range.start)).await {
                debug_eprintln!("Failed to seek file to {}: {}", range.start, e);
                data.file.replace(file);
                data.status_code = 422;
                return data;
              }

              let mut f = file.take(real_length);
              let r = f.read_to_end(&mut data.body).await;
              file = f.into_inner();
              data.file.replace(file);

              if let Err(e) = r {
                debug_eprintln!("Failed read file: {}", e);
                data.status_code = 422;
                return data;
              }
              // partial content
              data.status_code = 206;
            } else {
              data.status_code = 200;
            }

            data
          });

          for (k, v) in range_metadata.headers {
            response = response.header(k, v);
          }

          let mime_type = if let (Some(mut file), Some(metadata), Some(range)) = (
            range_metadata.file,
            range_metadata.metadata,
            range_metadata.range,
          ) {
            // if we're already reading the beginning of the file, we do not need to re-read it
            if range.start == 0 {
              MimeType::parse(&range_metadata.body, &path)
            } else {
              let (status, bytes) = crate::async_runtime::safe_block_on(async move {
                let mut status = None;
                if let Err(e) = file.rewind().await {
                  debug_eprintln!("Failed to rewind file: {}", e);
                  status.replace(422);
                  (status, Vec::with_capacity(0))
                } else {
                  // taken from https://docs.rs/infer/0.9.0/src/infer/lib.rs.html#240-251
                  let limit = std::cmp::min(metadata.len(), 8192) as usize + 1;
                  let mut bytes = Vec::with_capacity(limit);
                  if let Err(e) = file.take(8192).read_to_end(&mut bytes).await {
                    debug_eprintln!("Failed read file: {}", e);
                    status.replace(422);
                  }
                  (status, bytes)
                }
              });
              if let Some(s) = status {
                range_metadata.status_code = s;
              }
              MimeType::parse(&bytes, &path)
            }
          } else {
            MimeType::parse(&range_metadata.body, &path)
          };
          response
            .mimetype(&mime_type)
            .status(range_metadata.status_code)
            .body(range_metadata.body)
        } else {
          match crate::async_runtime::safe_block_on(async move { tokio::fs::read(path_).await }) {
            Ok(data) => {
              let mime_type = MimeType::parse(&data, &path);
              response.mimetype(&mime_type).body(data)
            }
            Err(e) => {
              debug_eprintln!("Failed to read file: {}", e);
              response.status(404).body(Vec::new())
            }
          }
        }
      });
    }

    #[cfg(feature = "isolation")]
    if let Pattern::Isolation {
      assets,
      schema,
      key: _,
      crypto_keys,
    } = &self.inner.pattern
    {
      let assets = assets.clone();
      let schema_ = schema.clone();
      let url_base = format!("{schema_}://localhost");
      let aes_gcm_key = *crypto_keys.aes_gcm().raw();

      pending.register_uri_scheme_protocol(schema, move |request| {
        match request_to_path(request, &url_base).as_str() {
          "index.html" => match assets.get(&"index.html".into()) {
            Some(asset) => {
              let asset = String::from_utf8_lossy(asset.as_ref());
              let template = tauri_utils::pattern::isolation::IsolationJavascriptRuntime {
                runtime_aes_gcm_key: &aes_gcm_key,
                stringify_ipc_message_fn: STRINGIFY_IPC_MESSAGE_FN,
              };
              match template.render(asset.as_ref(), &Default::default()) {
                Ok(asset) => HttpResponseBuilder::new()
                  .mimetype("text/html")
                  .body(asset.into_string().as_bytes().to_vec()),
                Err(_) => HttpResponseBuilder::new()
                  .status(500)
                  .mimetype("text/plain")
                  .body(Vec::new()),
              }
            }

            None => HttpResponseBuilder::new()
              .status(404)
              .mimetype("text/plain")
              .body(Vec::new()),
          },
          _ => HttpResponseBuilder::new()
            .status(404)
            .mimetype("text/plain")
            .body(Vec::new()),
        }
      });
    }

    Ok(pending)
  }

  fn prepare_ipc_handler(
    &self,
    app_handle: AppHandle<R>,
  ) -> WebviewIpcHandler<EventLoopMessage, R> {
    let manager = self.clone();
    Box::new(move |window, #[allow(unused_mut)] mut request| {
      let window = Window::new(manager.clone(), window, app_handle.clone());

      #[cfg(feature = "isolation")]
      if let Pattern::Isolation { crypto_keys, .. } = manager.pattern() {
        match RawIsolationPayload::try_from(request.as_str())
          .and_then(|raw| crypto_keys.decrypt(raw))
        {
          Ok(json) => request = json,
          Err(e) => {
            let error: crate::Error = e.into();
            let _ = window.eval(&format!(
              r#"console.error({})"#,
              JsonValue::String(error.to_string())
            ));
            return;
          }
        }
      }

      match serde_json::from_str::<InvokePayload>(&request) {
        Ok(message) => {
          let _ = window.on_message(message);
        }
        Err(e) => {
          let error: crate::Error = e.into();
          let _ = window.eval(&format!(
            r#"console.error({})"#,
            JsonValue::String(error.to_string())
          ));
        }
      }
    })
  }

  pub fn get_asset(&self, mut path: String) -> Result<Asset, Box<dyn std::error::Error>> {
    let assets = &self.inner.assets;
    if path.ends_with('/') {
      path.pop();
    }
    path = percent_encoding::percent_decode(path.as_bytes())
      .decode_utf8_lossy()
      .to_string();
    let path = if path.is_empty() {
      // if the url is `tauri://localhost`, we should load `index.html`
      "index.html".to_string()
    } else {
      // skip leading `/`
      path.chars().skip(1).collect::<String>()
    };

    let mut asset_path = AssetKey::from(path.as_str());

    let asset_response = assets
      .get(&path.as_str().into())
      .or_else(|| {
        eprintln!("Asset `{path}` not found; fallback to {path}.html");
        let fallback = format!("{}.html", path.as_str()).into();
        let asset = assets.get(&fallback);
        asset_path = fallback;
        asset
      })
      .or_else(|| {
        debug_eprintln!(
          "Asset `{}` not found; fallback to {}/index.html",
          path,
          path
        );
        let fallback = format!("{}/index.html", path.as_str()).into();
        let asset = assets.get(&fallback);
        asset_path = fallback;
        asset
      })
      .or_else(|| {
        debug_eprintln!("Asset `{}` not found; fallback to index.html", path);
        let fallback = AssetKey::from("index.html");
        let asset = assets.get(&fallback);
        asset_path = fallback;
        asset
      })
      .ok_or_else(|| crate::Error::AssetNotFound(path.clone()))
      .map(Cow::into_owned);

    let mut csp_header = None;
    let is_html = asset_path.as_ref().ends_with(".html");

    match asset_response {
      Ok(asset) => {
        let final_data = if is_html {
          let mut asset = String::from_utf8_lossy(&asset).into_owned();
          if let Some(csp) = self.csp() {
            csp_header.replace(set_csp(
              &mut asset,
              self.inner.assets.clone(),
              &asset_path,
              self,
              csp,
            ));
          }

          asset.as_bytes().to_vec()
        } else {
          asset
        };
        let mime_type = MimeType::parse(&final_data, &path);
        Ok(Asset {
          bytes: final_data.to_vec(),
          mime_type,
          csp_header,
        })
      }
      Err(e) => {
        debug_eprintln!("{:?}", e); // TODO log::error!
        Err(Box::new(e))
      }
    }
  }

  #[allow(clippy::type_complexity)]
  fn prepare_uri_scheme_protocol(
    &self,
    window_origin: &str,
    web_resource_request_handler: Option<
      Box<dyn Fn(&HttpRequest, &mut HttpResponse) + Send + Sync>,
    >,
  ) -> Box<dyn Fn(&HttpRequest) -> Result<HttpResponse, Box<dyn std::error::Error>> + Send + Sync>
  {
    #[cfg(all(dev, mobile))]
    let url = {
      let mut url = self.get_url().as_str().to_string();
      if url.ends_with('/') {
        url.pop();
      }
      url
    };
    #[cfg(not(all(dev, mobile)))]
    let manager = self.clone();
    let window_origin = window_origin.to_string();

    #[cfg(all(dev, mobile))]
    #[derive(Clone)]
    struct CachedResponse {
      status: http::StatusCode,
      headers: http::HeaderMap,
      body: bytes::Bytes,
    }

    #[cfg(all(dev, mobile))]
    let response_cache = Arc::new(Mutex::new(HashMap::new()));

    Box::new(move |request| {
      // use the entire URI as we are going to proxy the request
      let path = if PROXY_DEV_SERVER {
        request.uri()
      } else {
        // ignore query string and fragment
        request.uri().split(&['?', '#'][..]).next().unwrap()
      };

      let path = path
        .strip_prefix("tauri://localhost")
        .map(|p| p.to_string())
        // the `strip_prefix` only returns None when a request is made to `https://tauri.$P` on Windows
        // where `$P` is not `localhost/*`
        .unwrap_or_else(|| "".to_string());

      let mut builder =
        HttpResponseBuilder::new().header("Access-Control-Allow-Origin", &window_origin);

      #[cfg(all(dev, mobile))]
      let mut response = {
        use reqwest::StatusCode;
        let decoded_path = percent_encoding::percent_decode(path.as_bytes())
          .decode_utf8_lossy()
          .to_string();
        let url = format!("{url}{decoded_path}");
        #[allow(unused_mut)]
        let mut client_builder = reqwest::ClientBuilder::new();
        #[cfg(any(feature = "native-tls", feature = "rustls-tls"))]
        {
          client_builder = client_builder.danger_accept_invalid_certs(true);
        }
        let mut proxy_builder = client_builder.build().unwrap().get(&url);
        for (name, value) in request.headers() {
          proxy_builder = proxy_builder.header(name, value);
        }
        match crate::async_runtime::block_on(proxy_builder.send()) {
          Ok(r) => {
            let mut response_cache_ = response_cache.lock().unwrap();
            let mut response = None;
            if r.status() == StatusCode::NOT_MODIFIED {
              response = response_cache_.get(&url);
            }
            let response = if let Some(r) = response {
              r
            } else {
              let status = r.status();
              let headers = r.headers().clone();
              let body = crate::async_runtime::block_on(r.bytes())?;
              let response = CachedResponse {
                status,
                headers,
                body,
              };
              response_cache_.insert(url.clone(), response);
              response_cache_.get(&url).unwrap()
            };
            for (name, value) in &response.headers {
              builder = builder.header(name, value);
            }
            builder
              .status(response.status)
              .body(response.body.to_vec())?
          }
          Err(e) => {
            debug_eprintln!("Failed to request {}: {}", url.as_str(), e);
            return Err(Box::new(e));
          }
        }
      };

      #[cfg(not(all(dev, mobile)))]
      let mut response = {
        let asset = manager.get_asset(path)?;
        builder = builder.mimetype(&asset.mime_type);
        if let Some(csp) = &asset.csp_header {
          builder = builder.header("Content-Security-Policy", csp);
        }
        builder.body(asset.bytes)?
      };
      if let Some(handler) = &web_resource_request_handler {
        handler(request, &mut response);
      }
      // if it's an HTML file, we need to set the CSP meta tag on Linux
      #[cfg(all(not(dev), target_os = "linux"))]
      if let Some(response_csp) = response.headers().get("Content-Security-Policy") {
        let response_csp = String::from_utf8_lossy(response_csp.as_bytes());
        let html = String::from_utf8_lossy(response.body());
        let body = html.replacen(tauri_utils::html::CSP_TOKEN, &response_csp, 1);
        *response.body_mut() = body.as_bytes().to_vec().into();
      }
      Ok(response)
    })
  }

  fn initialization_script(
    &self,
    ipc_script: &str,
    pattern_script: &str,
    plugin_initialization_script: &str,
    with_global_tauri: bool,
  ) -> crate::Result<String> {
    #[derive(Template)]
    #[default_template("../scripts/init.js")]
    struct InitJavascript<'a> {
      #[raw]
      pattern_script: &'a str,
      #[raw]
      ipc_script: &'a str,
      #[raw]
      bundle_script: &'a str,
      // A function to immediately listen to an event.
      #[raw]
      listen_function: &'a str,
      #[raw]
      core_script: &'a str,
      #[raw]
      window_dialogs_script: &'a str,
      #[raw]
      window_print_script: &'a str,
      #[raw]
      event_initialization_script: &'a str,
      #[raw]
      plugin_initialization_script: &'a str,
      #[raw]
      freeze_prototype: &'a str,
      #[raw]
      hotkeys: &'a str,
    }

    let bundle_script = if with_global_tauri {
      include_str!("../scripts/bundle.global.js")
    } else {
      ""
    };

    let freeze_prototype = if self.inner.config.tauri.security.freeze_prototype {
      include_str!("../scripts/freeze_prototype.js")
    } else {
      ""
    };

    #[cfg(any(debug_assertions, feature = "devtools"))]
    let hotkeys = &format!(
      "
      {};
      window.hotkeys('{}', () => {{
        window.__TAURI_INVOKE__('tauri', {{
          __tauriModule: 'Window',
          message: {{
            cmd: 'manage',
            data: {{
              cmd: {{
                type: '__toggleDevtools'
              }}
            }}
          }}
        }});
      }});
    ",
      include_str!("../scripts/hotkey.js"),
      if cfg!(target_os = "macos") {
        "command+option+i"
      } else {
        "ctrl+shift+i"
      }
    );
    #[cfg(not(any(debug_assertions, feature = "devtools")))]
    let hotkeys = "";

    InitJavascript {
      pattern_script,
      ipc_script,
      bundle_script,
      listen_function: &format!(
        "function listen(eventName, cb) {{ {} }}",
        crate::event::listen_js(
          self.event_listeners_object_name(),
          "eventName".into(),
          0,
          None,
          "window['_' + window.__TAURI__.transformCallback(cb) ]".into()
        )
      ),
      core_script: include_str!("../scripts/core.js"),

      // window.print works on Linux/Windows; need to use the API on macOS
      #[cfg(any(target_os = "macos", target_os = "ios"))]
      window_print_script: include_str!("../scripts/window_print.js"),
      #[cfg(not(any(target_os = "macos", target_os = "ios")))]
      window_print_script: "",

      // dialogs are implemented natively on Android
      #[cfg(not(target_os = "android"))]
      window_dialogs_script: include_str!("../scripts/window_dialogs.js"),
      #[cfg(target_os = "android")]
      window_dialogs_script: "",

      event_initialization_script: &self.event_initialization_script(),
      plugin_initialization_script,
      freeze_prototype,
      hotkeys,
    }
    .render_default(&Default::default())
    .map(|s| s.into_string())
    .map_err(Into::into)
  }

  fn event_initialization_script(&self) -> String {
    format!(
      "
      Object.defineProperty(window, '{function}', {{
        value: function (eventData) {{
          const listeners = (window['{listeners}'] && window['{listeners}'][eventData.event]) || []

          for (let i = listeners.length - 1; i >= 0; i--) {{
            const listener = listeners[i]
            if (listener.windowLabel === null || listener.windowLabel === eventData.windowLabel) {{
              eventData.id = listener.id
              listener.handler(eventData)
            }}
          }}
        }}
      }});
    ",
      function = self.event_emit_function_name(),
      listeners = self.event_listeners_object_name()
    )
  }
}

#[cfg(test)]
mod test {
  use crate::{generate_context, plugin::PluginStore, StateManager, Wry};

  use super::WindowManager;

  #[test]
  fn check_get_url() {
    let context = generate_context!("test/fixture/src-tauri/tauri.conf.json", crate);
    let manager: WindowManager<Wry> = WindowManager::with_handlers(
      context,
      PluginStore::default(),
      Box::new(|_| false),
      Box::new(|_, _| ()),
      Default::default(),
      StateManager::new(),
      Default::default(),
      Default::default(),
      (std::sync::Arc::new(|_, _, _, _| ()), "".into()),
    );

    #[cfg(custom_protocol)]
    {
      assert_eq!(
        manager.get_url().to_string(),
        if cfg!(windows) {
          "https://tauri.localhost/"
        } else {
          "tauri://localhost"
        }
      );
    }

    #[cfg(dev)]
    assert_eq!(manager.get_url().to_string(), "http://localhost:4000/");
  }
}

impl<R: Runtime> WindowManager<R> {
  pub fn run_invoke_handler(&self, invoke: Invoke<R>) -> bool {
    (self.inner.invoke_handler)(invoke)
  }

  pub fn run_on_page_load(&self, window: Window<R>, payload: PageLoadPayload) {
    (self.inner.on_page_load)(window.clone(), payload.clone());
    self
      .inner
      .plugins
      .lock()
      .expect("poisoned plugin store")
      .on_page_load(window, payload);
  }

  pub fn extend_api(&self, plugin: &str, invoke: Invoke<R>) -> bool {
    self
      .inner
      .plugins
      .lock()
      .expect("poisoned plugin store")
      .extend_api(plugin, invoke)
  }

  pub fn initialize_plugins(&self, app: &AppHandle<R>) -> crate::Result<()> {
    self
      .inner
      .plugins
      .lock()
      .expect("poisoned plugin store")
      .initialize(app, &self.inner.config.plugins)
  }

  pub fn prepare_window(
    &self,
    app_handle: AppHandle<R>,
    mut pending: PendingWindow<EventLoopMessage, R>,
    window_labels: &[String],
    web_resource_request_handler: Option<Box<WebResourceRequestHandler>>,
  ) -> crate::Result<PendingWindow<EventLoopMessage, R>> {
    if self.windows_lock().contains_key(&pending.label) {
      return Err(crate::Error::WindowLabelAlreadyExists(pending.label));
    }
    #[allow(unused_mut)] // mut url only for the data-url parsing
    let mut url = match &pending.webview_attributes.url {
      WindowUrl::App(path) => {
<<<<<<< HEAD
        let url = if PROXY_DEV_SERVER {
          Cow::Owned(Url::parse("tauri://localhost").unwrap())
        } else {
          self.get_url()
        };
        (
          true,
          // ignore "index.html" just to simplify the url
          if path.to_str() != Some("index.html") {
            url
              .join(&path.to_string_lossy())
              // this will never fail
              .unwrap()
          } else {
            url.into_owned()
          },
        )
      }
      WindowUrl::External(url) => {
        let config_url = self.get_url();
        let is_local = config_url.make_relative(url).is_some();
        let mut url = url.clone();
        if is_local && PROXY_DEV_SERVER {
          url.set_scheme("tauri").unwrap();
          url.set_host(Some("localhost")).unwrap();
        }
        (is_local, url)
=======
        let url = self.get_url();
        // ignore "index.html" just to simplify the url
        if path.to_str() != Some("index.html") {
          url
            .join(&path.to_string_lossy())
            .map_err(crate::Error::InvalidUrl)
            // this will never fail
            .unwrap()
        } else {
          url.into_owned()
        }
>>>>>>> 422b4817
      }
      WindowUrl::External(url) => url.clone(),
      _ => unimplemented!(),
    };

    #[cfg(not(feature = "window-data-url"))]
    if url.scheme() == "data" {
      return Err(crate::Error::InvalidWindowUrl(
        "data URLs are not supported without the `window-data-url` feature.",
      ));
    }

    #[cfg(feature = "window-data-url")]
    if let Some(csp) = self.csp() {
      if url.scheme() == "data" {
        if let Ok(data_url) = data_url::DataUrl::process(url.as_str()) {
          let (body, _) = data_url.decode_to_vec().unwrap();
          let html = String::from_utf8_lossy(&body).into_owned();
          // naive way to check if it's an html
          if html.contains('<') && html.contains('>') {
            let mut document = tauri_utils::html::parse(html);
            tauri_utils::html::inject_csp(&mut document, &csp.to_string());
            url.set_path(&format!("text/html,{}", document.to_string()));
          }
        }
      }
    }

    *pending.current_url.lock().unwrap() = url;

    if !pending.window_builder.has_icon() {
      if let Some(default_window_icon) = self.inner.default_window_icon.clone() {
        pending.window_builder = pending
          .window_builder
          .icon(default_window_icon.try_into()?)?;
      }
    }

    if pending.window_builder.get_menu().is_none() {
      if let Some(menu) = &self.inner.menu {
        pending = pending.set_menu(menu.clone());
      }
    }

<<<<<<< HEAD
    #[cfg(target_os = "android")]
    {
      pending = pending.on_webview_created(move |ctx| {
        let plugin_manager = ctx
          .env
          .call_method(
            ctx.activity,
            "getPluginManager",
            "()Lapp/tauri/plugin/PluginManager;",
            &[],
          )?
          .l()?;

        // tell the manager the webview is ready
        ctx.env.call_method(
          plugin_manager,
          "onWebViewCreated",
          "(Landroid/webkit/WebView;)V",
          &[ctx.webview.into()],
        )?;

        Ok(())
      });
    }
=======
    let label = pending.label.clone();
    pending = self.prepare_pending_window(
      pending,
      &label,
      window_labels,
      app_handle.clone(),
      web_resource_request_handler,
    )?;
    pending.ipc_handler = Some(self.prepare_ipc_handler(app_handle));
>>>>>>> 422b4817

    // in `Windows`, we need to force a data_directory
    // but we do respect user-specification
    #[cfg(any(target_os = "linux", target_os = "windows"))]
    if pending.webview_attributes.data_directory.is_none() {
      let local_app_data = app_handle.path().resolve(
        &self.inner.config.tauri.bundle.identifier,
        BaseDirectory::LocalData,
      );
      if let Ok(user_data_dir) = local_app_data {
        pending.webview_attributes.data_directory = Some(user_data_dir);
      }
    }

    // make sure the directory is created and available to prevent a panic
    if let Some(user_data_dir) = &pending.webview_attributes.data_directory {
      if !user_data_dir.exists() {
        create_dir_all(user_data_dir)?;
      }
    }

<<<<<<< HEAD
    if is_local {
      let label = pending.label.clone();
      pending = self.prepare_pending_window(
        pending,
        &label,
        window_labels,
        app_handle.clone(),
        web_resource_request_handler,
      )?;
      pending.ipc_handler = Some(self.prepare_ipc_handler(app_handle));
    }
=======
    #[cfg(feature = "isolation")]
    let pattern = self.pattern().clone();
    let current_url_ = pending.current_url.clone();
    let navigation_handler = pending.navigation_handler.take();
    pending.navigation_handler = Some(Box::new(move |url| {
      // always allow navigation events for the isolation iframe and do not emit them for consumers
      #[cfg(feature = "isolation")]
      if let Pattern::Isolation { schema, .. } = &pattern {
        if url.scheme() == schema
          && url.domain() == Some(crate::pattern::ISOLATION_IFRAME_SRC_DOMAIN)
        {
          return true;
        }
      }
      *current_url_.lock().unwrap() = url.clone();
      if let Some(handler) = &navigation_handler {
        handler(url)
      } else {
        true
      }
    }));
>>>>>>> 422b4817

    Ok(pending)
  }

  pub fn attach_window(
    &self,
    app_handle: AppHandle<R>,
    window: DetachedWindow<EventLoopMessage, R>,
  ) -> Window<R> {
    let window = Window::new(self.clone(), window, app_handle);

    let window_ = window.clone();
    let window_event_listeners = self.inner.window_event_listeners.clone();
    let manager = self.clone();
    window.on_window_event(move |event| {
      let _ = on_window_event(&window_, &manager, event);
      for handler in window_event_listeners.iter() {
        handler(GlobalWindowEvent {
          window: window_.clone(),
          event: event.clone(),
        });
      }
    });
    {
      let window_ = window.clone();
      let menu_event_listeners = self.inner.menu_event_listeners.clone();
      window.on_menu_event(move |event| {
        let _ = on_menu_event(&window_, &event);
        for handler in menu_event_listeners.iter() {
          handler(WindowMenuEvent {
            window: window_.clone(),
            menu_item_id: event.menu_item_id.clone(),
          });
        }
      });
    }

    // insert the window into our manager
    {
      self
        .windows_lock()
        .insert(window.label().to_string(), window.clone());
    }

    // let plugins know that a new window has been added to the manager
    let manager = self.inner.clone();
    let window_ = window.clone();
    // run on main thread so the plugin store doesn't dead lock with the event loop handler in App
    let _ = window.run_on_main_thread(move || {
      manager
        .plugins
        .lock()
        .expect("poisoned plugin store")
        .created(window_);
    });

    #[cfg(target_os = "ios")]
    {
      window
        .with_webview(|w| {
          unsafe { crate::ios::on_webview_created(w.inner() as _, w.view_controller() as _) };
        })
        .expect("failed to run on_webview_created hook");
    }

    window
  }

  pub(crate) fn on_window_close(&self, label: &str) {
    self.windows_lock().remove(label);
  }

  pub fn emit_filter<S, F>(
    &self,
    event: &str,
    source_window_label: Option<&str>,
    payload: S,
    filter: F,
  ) -> crate::Result<()>
  where
    S: Serialize + Clone,
    F: Fn(&Window<R>) -> bool,
  {
    assert_event_name_is_valid(event);
    self
      .windows_lock()
      .values()
      .filter(|&w| filter(w))
      .try_for_each(|window| window.emit_internal(event, source_window_label, payload.clone()))
  }

  pub fn eval_script_all<S: Into<String>>(&self, script: S) -> crate::Result<()> {
    let script = script.into();
    self
      .windows_lock()
      .values()
      .try_for_each(|window| window.eval(&script))
  }

  pub fn labels(&self) -> HashSet<String> {
    self.windows_lock().keys().cloned().collect()
  }

  pub fn config(&self) -> Arc<Config> {
    self.inner.config.clone()
  }

  pub fn package_info(&self) -> &PackageInfo {
    &self.inner.package_info
  }

  pub fn unlisten(&self, handler_id: EventHandler) {
    self.inner.listeners.unlisten(handler_id)
  }

  pub fn trigger(&self, event: &str, window: Option<String>, data: Option<String>) {
    assert_event_name_is_valid(event);
    self.inner.listeners.trigger(event, window, data)
  }

  pub fn listen<F: Fn(Event) + Send + 'static>(
    &self,
    event: String,
    window: Option<String>,
    handler: F,
  ) -> EventHandler {
    assert_event_name_is_valid(&event);
    self.inner.listeners.listen(event, window, handler)
  }

  pub fn once<F: FnOnce(Event) + Send + 'static>(
    &self,
    event: String,
    window: Option<String>,
    handler: F,
  ) -> EventHandler {
    assert_event_name_is_valid(&event);
    self.inner.listeners.once(event, window, handler)
  }

  pub fn event_listeners_object_name(&self) -> String {
    self.inner.listeners.listeners_object_name()
  }

  pub fn event_emit_function_name(&self) -> String {
    self.inner.listeners.function_name()
  }

  pub fn get_window(&self, label: &str) -> Option<Window<R>> {
    self.windows_lock().get(label).cloned()
  }

  pub fn windows(&self) -> HashMap<String, Window<R>> {
    self.windows_lock().clone()
  }
}

/// Tray APIs
#[cfg(all(desktop, feature = "system-tray"))]
impl<R: Runtime> WindowManager<R> {
  pub fn get_tray(&self, id: &str) -> Option<crate::SystemTrayHandle<R>> {
    self.inner.trays.lock().unwrap().get(id).cloned()
  }

  pub fn trays(&self) -> HashMap<String, crate::SystemTrayHandle<R>> {
    self.inner.trays.lock().unwrap().clone()
  }

  pub fn attach_tray(&self, id: String, tray: crate::SystemTrayHandle<R>) {
    self.inner.trays.lock().unwrap().insert(id, tray);
  }

  pub fn get_tray_by_runtime_id(&self, id: u16) -> Option<(String, crate::SystemTrayHandle<R>)> {
    let trays = self.inner.trays.lock().unwrap();
    let iter = trays.iter();
    for (tray_id, tray) in iter {
      if tray.id == id {
        return Some((tray_id.clone(), tray.clone()));
      }
    }
    None
  }
}

fn on_window_event<R: Runtime>(
  window: &Window<R>,
  manager: &WindowManager<R>,
  event: &WindowEvent,
) -> crate::Result<()> {
  match event {
    WindowEvent::Resized(size) => window.emit(WINDOW_RESIZED_EVENT, size)?,
    WindowEvent::Moved(position) => window.emit(WINDOW_MOVED_EVENT, position)?,
    WindowEvent::CloseRequested { api } => {
      if window.has_js_listener(Some(window.label().into()), WINDOW_CLOSE_REQUESTED_EVENT) {
        api.prevent_close();
      }
      window.emit(WINDOW_CLOSE_REQUESTED_EVENT, ())?;
    }
    WindowEvent::Destroyed => {
      window.emit(WINDOW_DESTROYED_EVENT, ())?;
      let label = window.label();
      let windows_map = manager.inner.windows.lock().unwrap();
      let windows = windows_map.values();
      for window in windows {
        window.eval(&format!(
          r#"(function () {{ const metadata = window.__TAURI_METADATA__; if (metadata != null) {{ metadata.__windows = window.__TAURI_METADATA__.__windows.filter(w => w.label !== "{label}"); }} }})()"#,
        ))?;
      }
    }
    WindowEvent::Focused(focused) => window.emit(
      if *focused {
        WINDOW_FOCUS_EVENT
      } else {
        WINDOW_BLUR_EVENT
      },
      (),
    )?,
    WindowEvent::ScaleFactorChanged {
      scale_factor,
      new_inner_size,
      ..
    } => window.emit(
      WINDOW_SCALE_FACTOR_CHANGED_EVENT,
      ScaleFactorChanged {
        scale_factor: *scale_factor,
        size: *new_inner_size,
      },
    )?,
    WindowEvent::FileDrop(event) => match event {
      FileDropEvent::Hovered(paths) => window.emit(WINDOW_FILE_DROP_HOVER_EVENT, paths)?,
      FileDropEvent::Dropped(paths) => {
        let scopes = window.state::<Scopes>();
        for path in paths {
          if path.is_file() {
            let _ = scopes.allow_file(path);
          } else {
            let _ = scopes.allow_directory(path, false);
          }
        }
        window.emit(WINDOW_FILE_DROP_EVENT, paths)?
      }
      FileDropEvent::Cancelled => window.emit(WINDOW_FILE_DROP_CANCELLED_EVENT, ())?,
      _ => unimplemented!(),
    },
    WindowEvent::ThemeChanged(theme) => window.emit(WINDOW_THEME_CHANGED, theme.to_string())?,
  }
  Ok(())
}

#[derive(Clone, Serialize)]
#[serde(rename_all = "camelCase")]
struct ScaleFactorChanged {
  scale_factor: f64,
  size: PhysicalSize<u32>,
}

fn on_menu_event<R: Runtime>(window: &Window<R>, event: &MenuEvent) -> crate::Result<()> {
  window.emit(MENU_EVENT, event.menu_item_id.clone())
}

#[cfg(feature = "isolation")]
fn request_to_path(request: &tauri_runtime::http::Request, base_url: &str) -> String {
  let mut path = request
    .uri()
    .split(&['?', '#'][..])
    // ignore query string
    .next()
    .unwrap()
    .trim_start_matches(base_url)
    .to_string();

  if path.ends_with('/') {
    path.pop();
  }

  let path = percent_encoding::percent_decode(path.as_bytes())
    .decode_utf8_lossy()
    .to_string();

  if path.is_empty() {
    // if the url has no path, we should load `index.html`
    "index.html".to_string()
  } else {
    // skip leading `/`
    path.chars().skip(1).collect()
  }
}

#[cfg(test)]
mod tests {
  use super::replace_with_callback;

  #[test]
  fn string_replace_with_callback() {
    let mut tauri_index = 0;
    #[allow(clippy::single_element_loop)]
    for (src, pattern, replacement, result) in [(
      "tauri is awesome, tauri is amazing",
      "tauri",
      || {
        tauri_index += 1;
        tauri_index.to_string()
      },
      "1 is awesome, 2 is amazing",
    )] {
      assert_eq!(replace_with_callback(src, pattern, replacement), result);
    }
  }
}<|MERGE_RESOLUTION|>--- conflicted
+++ resolved
@@ -387,23 +387,6 @@
     }
   }
 
-<<<<<<< HEAD
-  /// Get the origin as it will be seen in the webview.
-  fn get_browser_origin(&self) -> String {
-    match self.base_path() {
-      AppUrl::Url(WindowUrl::External(url)) => {
-        if PROXY_DEV_SERVER {
-          format_real_schema("tauri")
-        } else {
-          url.origin().ascii_serialization()
-        }
-      }
-      _ => format_real_schema("tauri"),
-    }
-  }
-
-=======
->>>>>>> 422b4817
   fn csp(&self) -> Option<Csp> {
     if cfg!(feature = "custom-protocol") {
       self.inner.config.tauri.security.csp.clone()
@@ -1243,36 +1226,11 @@
     #[allow(unused_mut)] // mut url only for the data-url parsing
     let mut url = match &pending.webview_attributes.url {
       WindowUrl::App(path) => {
-<<<<<<< HEAD
         let url = if PROXY_DEV_SERVER {
           Cow::Owned(Url::parse("tauri://localhost").unwrap())
         } else {
           self.get_url()
         };
-        (
-          true,
-          // ignore "index.html" just to simplify the url
-          if path.to_str() != Some("index.html") {
-            url
-              .join(&path.to_string_lossy())
-              // this will never fail
-              .unwrap()
-          } else {
-            url.into_owned()
-          },
-        )
-      }
-      WindowUrl::External(url) => {
-        let config_url = self.get_url();
-        let is_local = config_url.make_relative(url).is_some();
-        let mut url = url.clone();
-        if is_local && PROXY_DEV_SERVER {
-          url.set_scheme("tauri").unwrap();
-          url.set_host(Some("localhost")).unwrap();
-        }
-        (is_local, url)
-=======
-        let url = self.get_url();
         // ignore "index.html" just to simplify the url
         if path.to_str() != Some("index.html") {
           url
@@ -1283,9 +1241,17 @@
         } else {
           url.into_owned()
         }
->>>>>>> 422b4817
-      }
-      WindowUrl::External(url) => url.clone(),
+      }
+      WindowUrl::External(url) => {
+        let config_url = self.get_url();
+        let is_local = config_url.make_relative(url).is_some();
+        let mut url = url.clone();
+        if is_local && PROXY_DEV_SERVER {
+          url.set_scheme("tauri").unwrap();
+          url.set_host(Some("localhost")).unwrap();
+        }
+        url
+      }
       _ => unimplemented!(),
     };
 
@@ -1328,7 +1294,6 @@
       }
     }
 
-<<<<<<< HEAD
     #[cfg(target_os = "android")]
     {
       pending = pending.on_webview_created(move |ctx| {
@@ -1353,7 +1318,7 @@
         Ok(())
       });
     }
-=======
+
     let label = pending.label.clone();
     pending = self.prepare_pending_window(
       pending,
@@ -1362,8 +1327,7 @@
       app_handle.clone(),
       web_resource_request_handler,
     )?;
-    pending.ipc_handler = Some(self.prepare_ipc_handler(app_handle));
->>>>>>> 422b4817
+    pending.ipc_handler = Some(self.prepare_ipc_handler(app_handle.clone()));
 
     // in `Windows`, we need to force a data_directory
     // but we do respect user-specification
@@ -1385,19 +1349,6 @@
       }
     }
 
-<<<<<<< HEAD
-    if is_local {
-      let label = pending.label.clone();
-      pending = self.prepare_pending_window(
-        pending,
-        &label,
-        window_labels,
-        app_handle.clone(),
-        web_resource_request_handler,
-      )?;
-      pending.ipc_handler = Some(self.prepare_ipc_handler(app_handle));
-    }
-=======
     #[cfg(feature = "isolation")]
     let pattern = self.pattern().clone();
     let current_url_ = pending.current_url.clone();
@@ -1419,7 +1370,6 @@
         true
       }
     }));
->>>>>>> 422b4817
 
     Ok(pending)
   }
