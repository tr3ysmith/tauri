--- conflicted
+++ resolved
@@ -388,15 +388,9 @@
 
 pub enum NotarizeAuth {
   AppleId {
-<<<<<<< HEAD
-    apple_id: String,
-    password: String,
-    team_id: String,
-=======
     apple_id: OsString,
     password: OsString,
     team_id: Option<OsString>,
->>>>>>> 2f8881c0
   },
   ApiKey {
     key: OsString,
@@ -416,15 +410,6 @@
         apple_id,
         password,
         team_id,
-<<<<<<< HEAD
-      } => self
-        .arg("--apple-id")
-        .arg(apple_id)
-        .arg("--password")
-        .arg(password)
-        .arg("--team-id")
-        .arg(team_id),
-=======
       } => {
         self
           .arg("--username")
@@ -436,7 +421,6 @@
         }
         self
       }
->>>>>>> 2f8881c0
       NotarizeAuth::ApiKey {
         key,
         key_path,
@@ -458,33 +442,11 @@
     var_os("APPLE_PASSWORD"),
     var_os("APPLE_TEAM_ID"),
   ) {
-<<<<<<< HEAD
-    (Some(apple_id), Some(apple_password), Some(apple_team_id)) => {
-      let apple_id = apple_id
-        .to_str()
-        .expect("failed to convert APPLE_ID to string")
-        .to_string();
-      let password = apple_password
-        .to_str()
-        .expect("failed to convert APPLE_PASSWORD to string")
-        .to_string();
-      let team_id = apple_team_id
-        .to_str()
-        .expect("failed to convert APPLE_TEAM_ID to string")
-        .to_string();
-      Ok(NotarizeAuth::AppleId {
-        apple_id,
-        password,
-        team_id,
-      })
-    }
-=======
     (Some(apple_id), Some(password), team_id) => Ok(NotarizeAuth::AppleId {
       apple_id,
       password,
       team_id,
     }),
->>>>>>> 2f8881c0
     _ => {
       match (var_os("APPLE_API_KEY"), var_os("APPLE_API_ISSUER"), var("APPLE_API_KEY_PATH")) {
         (Some(key), Some(issuer), Ok(key_path)) => {
