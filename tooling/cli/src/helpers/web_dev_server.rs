--- conflicted
+++ resolved
@@ -122,15 +122,10 @@
   server_url_rx.recv().unwrap()
 }
 
-<<<<<<< HEAD
 async fn handler(uri: Uri, state: Arc<State>) -> impl IntoResponse {
-  let uri = uri.to_string();
-=======
-async fn handler(uri: axum::http::Uri, state: Arc<State>) -> impl IntoResponse {
   // Frontend files should not contain query parameters. This seems to be how vite handles it.
   let uri = uri.path();
 
->>>>>>> e816a46b
   let uri = if uri == "/" {
     uri
   } else {
